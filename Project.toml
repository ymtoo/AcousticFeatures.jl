name = "AcousticFeatures"
uuid = "34fde6ae-8e37-4bf0-9e6b-7ac764dafb85"
authors = ["ymtoo <ymtoo86@gmail.com>", "Acoustic Research Laboratory"]
version = "0.1.7"

[deps]
AlphaStableDistributions = "f20549b4-2d50-407f-863c-cdd202ba59a3"
AxisArrays = "39de3d68-74b9-583c-8d2d-e117c070f3a9"
DSP = "717857b8-e6f2-59f4-9121-6e50c889abd2"
Distributions = "31c24e10-a181-5473-b8eb-7969acd0382f"
FFTW = "7a1cc6ca-52ef-59f5-83cd-3a7055c09341"
FindPeaks1D = "d8961e24-b28b-4efb-8e50-1c680b9a7431"
ImageFiltering = "6a3955dd-da59-5b1f-98d4-e7296123deb5"
LazyWAVFiles = "82ba68a1-f779-4cc2-8f94-53af9af8d852"
LinearAlgebra = "37e2e46d-f89d-539d-b4ee-838fcccc9c8e"
ProgressMeter = "92933f4c-e287-5a05-a399-4b506db050ca"
Statistics = "10745b16-79ce-11e8-11f9-7d13ad32a3b2"
StatsBase = "2913bbd2-ae8a-5f71-8c99-4fb6c76f3a91"

[compat]
AlphaStableDistributions = "1.1.0"
<<<<<<< HEAD
Peaks = "0.3"
ProgressMeter = "1.4"
=======
AxisArrays = "0.4"
DSP = "0.6"
Distributions = "0.23, 0.24"
FFTW = "1.2"
FindPeaks1D = "0.1"
ImageFiltering = "0.6"
LazyWAVFiles = "2.0"
StatsBase = "0.33"
>>>>>>> 5be4960b
julia = "1.5"

[extras]
BenchmarkTools = "6e4b80f9-dd63-53aa-95a3-0cdb28fa8baf"
LazyWAVFiles = "82ba68a1-f779-4cc2-8f94-53af9af8d852"
SignalAnalysis = "df1fea92-c066-49dd-8b36-eace3378ea47"
Test = "8dfed614-e22c-5e08-85e1-65c5234f0b40"
WAV = "8149f6b0-98f6-5db9-b78f-408fbbb8ef88"

[targets]
test = ["BenchmarkTools", "LazyWAVFiles", "SignalAnalysis", "Test", "WAV"]<|MERGE_RESOLUTION|>--- conflicted
+++ resolved
@@ -19,10 +19,6 @@
 
 [compat]
 AlphaStableDistributions = "1.1.0"
-<<<<<<< HEAD
-Peaks = "0.3"
-ProgressMeter = "1.4"
-=======
 AxisArrays = "0.4"
 DSP = "0.6"
 Distributions = "0.23, 0.24"
@@ -30,8 +26,8 @@
 FindPeaks1D = "0.1"
 ImageFiltering = "0.6"
 LazyWAVFiles = "2.0"
+ProgressMeter = "1.4"
 StatsBase = "0.33"
->>>>>>> 5be4960b
 julia = "1.5"
 
 [extras]
