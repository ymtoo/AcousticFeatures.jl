--- conflicted
+++ resolved
@@ -18,11 +18,8 @@
 
 [compat]
 AlphaStableDistributions = "1.1.0"
-<<<<<<< HEAD
 LazyWAVFiles = "2.0"
-=======
 ImageFiltering = "0.6"
->>>>>>> ff99a8ea
 Peaks = "0.3"
 julia = "1.5"
 
