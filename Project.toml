--- conflicted
+++ resolved
@@ -26,11 +26,7 @@
 FindPeaks1D = "0.1"
 ImageFiltering = "0.6"
 LazyWAVFiles = "2.0"
-<<<<<<< HEAD
-ProgressMeter = "1.5"
-=======
-ProgressMeter = "1.4"
->>>>>>> 2c653d7b
+ProgressMeter = "1.4, 1.5"
 StatsBase = "0.33"
 julia = "1.5"
 
